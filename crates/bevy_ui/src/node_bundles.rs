--- conflicted
+++ resolved
@@ -4,13 +4,9 @@
 use crate::widget::TextFlags;
 use crate::{
     widget::{Button, UiImageSize},
-<<<<<<< HEAD
-    BackgroundColor, BorderColor, ComputedBorderThickness, ContentSize, FocusPolicy, Interaction,
-    Node, Style, UiImage, UiTextureAtlasImage, ZIndex,
-=======
-    BackgroundColor, BorderColor, ContentSize, FocusPolicy, Interaction, Node, Style, UiImage,
-    UiMaterial, ZIndex,
->>>>>>> 5c52d0ae
+    BackgroundColor, BackgroundColor, BorderColor, BorderColor, ComputedBorderThickness,
+    ContentSize, ContentSize, FocusPolicy, FocusPolicy, Interaction, Interaction, Node, Node,
+    Style, Style, UiImage, UiImage, UiMaterial, UiTextureAtlasImage, ZIndex, ZIndex,
 };
 use bevy_asset::Handle;
 use bevy_ecs::bundle::Bundle;
